--- conflicted
+++ resolved
@@ -470,23 +470,6 @@
 pkg syscall (openbsd-amd64-cgo), type Statfs_t struct, Pad_cgo_1 [4]uint8
 pkg syscall (openbsd-amd64-cgo), type Timespec struct, Pad_cgo_0 [4]uint8
 pkg syscall (openbsd-amd64-cgo), type Timespec struct, Sec int32
-<<<<<<< HEAD
-pkg testing, func RegisterCover(Cover)
-pkg testing, func MainStart(func(string, string) (bool, error), []InternalTest, []InternalBenchmark, []InternalExample) *M
-pkg testing, func MainStart(testDeps, []InternalTest, []InternalBenchmark, []InternalExample) *M
-pkg text/template/parse, type DotNode bool
-pkg text/template/parse, type Node interface { Copy, String, Type }
-pkg unicode, const Version = "6.2.0"
-pkg unicode, const Version = "6.3.0"
-pkg unicode, const Version = "7.0.0"
-pkg unicode, const Version = "8.0.0"
-pkg syscall (openbsd-386), const SYS_KILL = 37
-pkg syscall (openbsd-386-cgo), const SYS_KILL = 37
-pkg syscall (openbsd-amd64), const SYS_KILL = 37
-pkg syscall (openbsd-amd64-cgo), const SYS_KILL = 37
-pkg unicode, const Version = "9.0.0"
-=======
->>>>>>> 0a02371b
 pkg syscall (windows-386), const TOKEN_ALL_ACCESS = 983295
 pkg syscall (windows-386), type AddrinfoW struct, Addr uintptr
 pkg syscall (windows-386), type CertChainPolicyPara struct, ExtraPolicyPara uintptr
@@ -506,6 +489,7 @@
 pkg syscall (windows-amd64), type CertSimpleChain struct, TrustListInfo uintptr
 pkg syscall (windows-amd64), type RawSockaddrAny struct, Pad [96]int8
 pkg testing, func MainStart(func(string, string) (bool, error), []InternalTest, []InternalBenchmark, []InternalExample) *M
+pkg testing, func MainStart(testDeps, []InternalTest, []InternalBenchmark, []InternalExample) *M
 pkg testing, func RegisterCover(Cover)
 pkg text/scanner, const GoTokens = 1012
 pkg text/template/parse, type DotNode bool
